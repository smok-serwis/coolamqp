# coding=UTF-8
"""
Core objects used in CoolAMQP
"""
import threading
import uuid
import six
import logging
import concurrent.futures

from coolamqp.framing.definitions import BasicContentPropertyList as MessageProperties

__all__ = ('Message', 'ReceivedMessage', 'MessageProperties', 'Queue', 'Exchange', 'Future')

logger = logging.getLogger(__name__)

EMPTY_PROPERTIES = MessageProperties()


class Callable(object):
    """
    Add a bunch of callables to one list, and just invoke'm.
    INTERNAL USE ONLY
    """
    def __init__(self, oneshots=False):
        """:param oneshots: if True, callables will be called and discarded"""
        self.callables = []
        self.oneshots = oneshots

    def add(self, callable):
        self.callables.append(callable)

    def __call__(self, *args, **kwargs):
        for callable in self.callables:
            callable(*args, **kwargs)
        if self.oneshots:
            self.callables = []


class Message(object):
    """
    An AMQP message. Has a binary body, and some properties.

    Properties is a highly regularized class - see coolamqp.framing.definitions.BasicContentPropertyList
    for a list of possible properties.
    """

    Properties = MessageProperties  # an alias for easier use

    def __init__(self, body, properties=None):
        """
        Create a Message object.

        Please take care with passing empty bodies, as py-amqp has some failure on it.

        :param body: stream of octets
        :type body: anything with a buffer interface
        :param properties: AMQP properties to be sent along.
                           default is 'no properties at all'
                           You can pass a dict - it will be passed to MessageProperties,
                           but it's slow - don't do that.
        :type properties: MessageProperties instance, None or a dict (SLOW!)
        """
        if isinstance(body, six.text_type):
            raise TypeError(u'body cannot be a text type!')

        self.body = body

        if isinstance(properties, dict):
            self.properties = MessageProperties(**properties)
        elif properties is None:
            self.properties = EMPTY_PROPERTIES
        else:
            self.properties = properties


LAMBDA_NONE = lambda: None


class ReceivedMessage(Message):
    """
    A message that was received from the AMQP broker.

    It additionally has an exchange name, routing key used, it's delivery tag,
    and methods for ack() or nack().

    Note that if the consumer that generated this message was no_ack, .ack() and .nack() are no-ops.
    """

    def __init__(self, body, exchange_name, routing_key,
                 properties=None,
                 delivery_tag=None,
                 ack=None,
                 nack=None):
        """
        :param body: message body. A stream of octets.
        :type body: str (py2) or bytes (py3) or a list of memoryviews, if particular disabled-by-default option
                    is turned on.
        :param exchange_name: name of exchange this message was submitted to
        :type exchange_name: memoryview
        :param routing_key: routing key with which this message was sent
        :type routing_key: memoryview
        :param properties: a suitable BasicContentPropertyList subinstance.
                           be prepared that value of properties that are strings will be memoryviews
        :param delivery_tag: delivery tag assigned by AMQP broker to confirm this message
        :param ack: a callable to call when you want to ack (via basic.ack) this message. None if received
             by the no-ack mechanism
        :param nack: a callable to call when you want to nack (via basic.reject) this message. None if received
             by the no-ack mechanism
        """
        Message.__init__(self, body, properties=properties)

        self.delivery_tag = delivery_tag
        self.exchange_name = exchange_name
        self.routing_key = routing_key

        self.ack = ack or LAMBDA_NONE
        self.nack = nack or LAMBDA_NONE


class Exchange(object):
    """
    This represents an Exchange used in AMQP.
    This is hashable.
    """

    direct = None   # the direct exchange

<<<<<<< HEAD
    def __init__(self, name=u'', type=b'direct', durable=True, auto_delete=False):
=======
    def __init__(self, name=u'', type=u'direct', durable=False, auto_delete=False):
>>>>>>> c209b807
        self.name = name
        if isinstance(type, six.text_type):
            type = type.encode('utf8')
        self.type = type        # must be bytes
        self.durable = durable
        self.auto_delete = auto_delete

    def __repr__(self):
        return u'Exchange(%s, %s, %s, %s)' % (repr(self.name), repr(self.type), repr(self.durable), repr(self.auto_delete))

    def __hash__(self):
        return self.name.__hash__()

    def __eq__(self, other):
        return (self.name == other.name) and (type(self) == type(other))


Exchange.direct = Exchange()


class Queue(object):
    """
    This object represents a Queue that applications consume from or publish to.
    """

    def __init__(self, name=u'', durable=False, exchange=None, exclusive=False, auto_delete=False):
        """
        Create a queue definition.

        :param name: name of the queue.
            Take special care if this is empty. If empty, this will be filled-in by the broker
            upon declaration. If a disconnect happens, and connection to other node is
            reestablished, this name will CHANGE AGAIN, and be reflected in this object.
            This change will be done before CoolAMQP signals reconnection.
        :param durable: Is the queue durable?
        :param exchange: Exchange for this queue to bind to. None for no binding.
        :param exclusive: Is this queue exclusive?
        :param auto_delete: Is this queue auto_delete ?
        """
        self.name = name.encode('utf8')     #: public, this is of type bytes ALWAYS
        # if name is '', this will be filled in with broker-generated name upon declaration
        self.durable = durable
        self.exchange = exchange
        self.auto_delete = auto_delete
        self.exclusive = exclusive

        self.anonymous = name == ''  # if this queue is anonymous, it must be regenerated upon reconnect

        self.consumer_tag = name if name != '' else uuid.uuid4().hex    # consumer tag to use in AMQP comms

    def __eq__(self, other):
        return (self.name == other.name) and (type(self) == type(other))

    def __hash__(self):
        return hash(self.name)


class Future(concurrent.futures.Future):
    """
    INTERNAL USE ONLY
    Future returned by asynchronous CoolAMQP methods.

    A strange future (only one thread may wait for it)
    """
    __slots__ = ('lock', 'completed', 'successfully', '_result', 'running', 'callables', 'cancelled')


    def __init__(self):
        self.lock = threading.Lock()
        self.lock.acquire()

        self.completed = False
        self.successfully = None
        self._result = None
        self.cancelled = False
        self.running = True

        self.callables = []

    def add_done_callback(self, fn):
        self.callables.append(fn)

    def result(self, timeout=None):
        assert timeout is None, u'Non-none timeouts not supported'
        self.lock.acquire()
        self.lock.release()

        if self.completed:
            if self.successfully:
                return self._result
            else:
                raise self._result
        else:
            if self.cancelled:
                raise concurrent.futures.CancelledError()
            else:
                # it's invalid to release the lock, not do the future if it's not cancelled
                raise RuntimeError(u'Invalid state!')

    def cancel(self):
        """
        When cancelled, future will attempt not to complete (completed=False).
        :return:
        """
        self.cancelled = True

    def __finish(self, result, successful):
        self.completed = True
        self.successfully = successful
        self._result = result
        self.lock.release()

        for callable in self.callables:
            try:
                callable(self)
            except Exception as e:
                logger.error('Exception in base order future: %s', repr(e))
            except BaseException as e:
                logger.critical('WILD NASAL DEMON APPEARED: %s', repr(e))

    def set_result(self, result=None):
        self.__finish(result, True)

    def set_exception(self, exception):
        self.__finish(exception, False)

    def set_cancel(self):
        """Executor has seen that this is cancelled, and discards it from list of things to do"""
        assert self.cancelled
        self.completed = False
        self.lock.release()


class NodeDefinition(object):
    """
    Definition of a reachable AMQP node.

    This object is hashable.
    """

    def __init__(self, *args, **kwargs):
        """
        Create a cluster node definition.

            a = NodeDefinition(host='192.168.0.1', user='admin', password='password',
                            virtual_host='vhost')

        or

            a = NodeDefinition('192.168.0.1', 'admin', 'password')
            
        or
        
            a = NodeDefinition('amqp://user:password@host/virtual_host')
        
        or
        
            a = NodeDefinition('amqp://user:password@host:port/virtual_host', hearbeat=20)

        AMQP connection string may be either bytes or str/unicode
        

        Additional keyword parameters that can be specified:
            heartbeat - heartbeat interval in seconds
            port - TCP port to use. Default is 5672
            
        :raise ValueError: invalid parameters
        """

        self.heartbeat = kwargs.pop('heartbeat', None)
        self.port = kwargs.pop('port', 5672)

        if len(kwargs) > 0:
            # Prepare arguments for amqp.connection.Connection
            self.host = kwargs['host']
            self.user = kwargs['user']
            self.password = kwargs['password']
            self.virtual_host = kwargs.get('virtual_host', '/')
        elif len(args) == 3:
            self.host, self.user, self.password = args
            self.virtual_host = '/'
        elif len(args) == 4:
            self.host, self.user, self.password, self.virtual_host = args
        elif len(args) == 1 and isinstance(args[0], (six.text_type, six.binary_type)):

            if isinstance(args[0], six.binary_type):
                connstr = args[0].decode('utf8')
            else:
                connstr = args[0]

            # AMQP connstring
            if not connstr.startswith(u'amqp://'):
                raise ValueError(u'should begin with amqp://')

            connstr = connstr.replace(u'amqp://', u'')
            self.user, connstr = connstr.split(u':', 1)
            self.password, connstr = connstr.split(u'@', 1)
            self.host, self.virtual_host = connstr.split(u'/', 1)

            if len(self.virtual_host) == 0:
                # empty virtual host is /
                self.virtual_host = u'/'

            if u':' in self.host:
                host, port = self.host.split(u':', 1)
                self.port = int(port)
            # else get that port from kwargs
        else:
            raise ValueError(u'What did you exactly pass?')

    @staticmethod
    def from_str(connstr, **kwargs):
        """
        Return a NodeDefinition from an AMQP connection string.

        It should look like:



        :param connstr: a unicode

        :param heartbeat: heartbeat to use

        :return: NodeDefinition instance
        :raise ValueError: invalid string
        """
  
        return NodeDefinition(host=host, port=5672, user=user, password=passw, virtual_host=virtual_host, heartbeat=kwargs.get('heartbeat', None))


    def __str__(self):
        return six.text_type(b'amqp://%s:%s@%s/%s'.encode('utf8') % (self.host, self.port, self.user, self.virtual_host))<|MERGE_RESOLUTION|>--- conflicted
+++ resolved
@@ -6,6 +6,7 @@
 import uuid
 import six
 import logging
+import warnings
 import concurrent.futures
 
 from coolamqp.framing.definitions import BasicContentPropertyList as MessageProperties
@@ -126,14 +127,11 @@
 
     direct = None   # the direct exchange
 
-<<<<<<< HEAD
     def __init__(self, name=u'', type=b'direct', durable=True, auto_delete=False):
-=======
-    def __init__(self, name=u'', type=u'direct', durable=False, auto_delete=False):
->>>>>>> c209b807
         self.name = name
         if isinstance(type, six.text_type):
             type = type.encode('utf8')
+            warnings.warn(u'type should be a binary type')
         self.type = type        # must be bytes
         self.durable = durable
         self.auto_delete = auto_delete
